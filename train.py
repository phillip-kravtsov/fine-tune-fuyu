--- conflicted
+++ resolved
@@ -13,16 +13,6 @@
 import torch
 import torch.distributed as dist
 import transformers
-<<<<<<< HEAD
-import wandb
-from peft import PeftModel, get_peft_model
-from peft.tuners.lora import LoraConfig, LoraLayer
-from torch.distributed.fsdp.api import (CPUOffload, FullStateDictConfig,
-                                        MixedPrecision, ShardingStrategy,
-                                        StateDictType)
-from torch.distributed.fsdp.fully_sharded_data_parallel import \
-    FullyShardedDataParallel as FSDP
-=======
 from torch.distributed.fsdp.api import (
     CPUOffload,
     FullStateDictConfig,
@@ -33,7 +23,6 @@
 from torch.distributed.fsdp.fully_sharded_data_parallel import (
     FullyShardedDataParallel as FSDP,
 )
->>>>>>> 4cd4452c
 from torch.distributed.fsdp.wrap import transformer_auto_wrap_policy
 from torch.profiler import profile
 from torch.utils.data import DataLoader
@@ -41,12 +30,6 @@
 from transformers import get_scheduler
 from transformers.models.fuyu.modeling_fuyu import FuyuVisionEmbedTokens
 from transformers.models.persimmon.modeling_persimmon import (
-<<<<<<< HEAD
-    PersimmonDecoderLayer, PersimmonEmbedTokens)
-
-import ai2d
-import eval
-=======
     PersimmonDecoderLayer,
     PersimmonEmbedTokens,
     PersimmonLMHead,
@@ -55,7 +38,6 @@
 import ai2d
 import eval
 import lora
->>>>>>> 4cd4452c
 import scienceqa
 import utils
 from config import Config, parse_args
