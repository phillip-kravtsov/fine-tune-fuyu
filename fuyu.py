from typing import List, Optional

import torch
from transformers import AutoModelForCausalLM, FuyuConfig, FuyuPreTrainedModel
from transformers.models.fuyu.modeling_fuyu import FuyuVisionEmbedTokens


class PatchPrediction(torch.nn.Linear):
    pass


class FuyuWithPatchPrediction(FuyuPreTrainedModel):
    def __init__(self, config: FuyuConfig):
        super().__init__(config)
        self.padding_idx = config.pad_token_id
        self.vocab_size = config.vocab_size
        if getattr(config, "_flash_attn_2_enabled", False):
            config.text_config._flash_attn_2_enabled = True

        self.language_model = AutoModelForCausalLM.from_config(config.text_config)

        self.vision_embed_tokens = FuyuVisionEmbedTokens(
            config.patch_size * config.patch_size * config.num_channels,
            config.hidden_size,
        )

        self.next_patch_predictor = PatchPrediction(
            config.hidden_size,
            config.patch_size * config.patch_size * config.num_channels,
        )

        self.gradient_checkpointing = False
        self.post_init()

    def get_input_embeddings(self):
        return self.language_model.get_input_embeddings()

    def get_output_embeddings(self):
        return self.language_model.get_output_embeddings()

    def set_input_embeddings(self, value):
        self.language_model.set_input_embeddings(value)

    def gather_continuous_embeddings(
        self,
        word_embeddings: torch.Tensor,
        continuous_embeddings: List[torch.Tensor],
        image_patch_input_indices: torch.Tensor,
    ) -> torch.Tensor:
        """This function places the continuous_embeddings into the word_embeddings at the locations
        indicated by image_patch_input_indices. Different batch elements can have different numbers of continuous
        embeddings.

        Args:
            word_embeddings: Tensor of word embeddings. Shape: [b, s, h]
            continuous_embeddings:
                Tensor of continuous embeddings. The length of the list is the batch size. Each entry is
            shape [num_image_embeddings, hidden], and num_image_embeddings needs to match the number of non-negative
            indices in image_patch_input_indices for that batch element.
            image_patch_input_indices: Tensor of indices of the image patches in the input_ids tensor. Shape: [b, s]
        """
        if not (word_embeddings.shape[0] == len(continuous_embeddings)):
            raise ValueError(
                f"Batch sizes must match! Got {len(continuous_embeddings)=} and {word_embeddings.shape[0]=}"
            )

        output_embeddings = word_embeddings.clone()
        for batch_idx in range(word_embeddings.shape[0]):
            # First, find the positions of all the non-negative values in image_patch_input_indices, those are the
            # positions in word_embeddings that we want to replace with content from continuous_embeddings.
            dst_indices = torch.nonzero(
                image_patch_input_indices[batch_idx] >= 0, as_tuple=True
            )[0]
            # Next look up those indices in image_patch_input_indices to find the indices in continuous_embeddings that we
            # want to use to replace the values in word_embeddings.
            src_indices = image_patch_input_indices[batch_idx][dst_indices]
            # Check if we have more indices than embeddings. Note that we could have fewer indices if images got truncated.
            if src_indices.shape[0] > continuous_embeddings[batch_idx].shape[0]:
                raise ValueError(
                    f"Number of continuous embeddings {continuous_embeddings[batch_idx].shape=} does not match "
                    f"number of continuous token ids {src_indices.shape=} in batch element {batch_idx}."
                )
            output_embeddings[batch_idx, dst_indices] = continuous_embeddings[
                batch_idx
            ][src_indices]
        return output_embeddings

    def forward(
        self,
        input_ids: Optional[torch.LongTensor] = None,
        image_patches: Optional[torch.Tensor] = None,
        image_patches_indices: Optional[torch.Tensor] = None,
        attention_mask: Optional[torch.Tensor] = None,
        position_ids: Optional[torch.LongTensor] = None,
        past_key_values: Optional[List[torch.FloatTensor]] = None,
        inputs_embeds: Optional[torch.FloatTensor] = None,
        labels: Optional[torch.LongTensor] = None,
        use_cache: Optional[bool] = None,
        output_attentions: Optional[bool] = None,
        output_hidden_states: Optional[bool] = None,
        return_dict: Optional[bool] = None,
    ):
        output_attentions = (
            output_attentions
            if output_attentions is not None
            else self.config.output_attentions
        )
        output_hidden_states = (
            output_hidden_states
            if output_hidden_states is not None
            else self.config.output_hidden_states
        )
        use_cache = use_cache if use_cache is not None else self.config.use_cache

        return_dict = (
            return_dict if return_dict is not None else self.config.use_return_dict
        )

        # retrieve input_ids and inputs_embeds
        if input_ids is not None and inputs_embeds is not None:
            raise ValueError(
                "You cannot specify both decoder_input_ids and decoder_inputs_embeds at the same time"
            )
        elif input_ids is not None:
            batch_size, seq_length = input_ids.shape
        elif inputs_embeds is not None:
            batch_size, seq_length, _ = inputs_embeds.shape
        else:
            raise ValueError(
                "You have to specify either decoder_input_ids or decoder_inputs_embeds"
            )

        seq_length_with_past = seq_length
        past_key_values_length = 0

        if past_key_values is not None:
            past_key_values_length = past_key_values[0][0].shape[2]
            seq_length_with_past = seq_length_with_past + past_key_values_length

        if position_ids is None:
            device = input_ids.device if input_ids is not None else inputs_embeds.device
            position_ids = torch.arange(
                past_key_values_length,
                seq_length + past_key_values_length,
                dtype=torch.long,
                device=device,
            )
            position_ids = position_ids.unsqueeze(0)

        if inputs_embeds is None:
            inputs_embeds = self.language_model.get_input_embeddings()(input_ids)
            if image_patches is not None and past_key_values is None:
                patch_embeddings = [
                    self.vision_embed_tokens(
                        patch.to(self.vision_embed_tokens.weight.dtype)
                    )
                    .squeeze(0)
                    .to(inputs_embeds.dtype)
                    for patch in image_patches
                ]
                inputs_embeds = self.gather_continuous_embeddings(
                    word_embeddings=inputs_embeds,
                    continuous_embeddings=patch_embeddings,
                    image_patch_input_indices=image_patches_indices,
                )

        outputs = self.language_model(
            inputs_embeds=inputs_embeds,
            attention_mask=attention_mask,
            position_ids=position_ids,
            past_key_values=past_key_values,
            output_attentions=output_attentions,
            output_hidden_states=True,
            labels=labels,
            use_cache=use_cache,
        )

        hidden_states = outputs.hidden_states[-1]
        patch_predictions = torch.tanh(self.next_patch_predictor(hidden_states))
        return outputs, patch_predictions

    @staticmethod
    def get_patch_prediction_loss(batch, patch_predictions):
<<<<<<< HEAD
        # > 0 makes sure that we skip the first element of the sequence
        # (note that >= 0 includes all elements)
        # This is like shifting labels in causal language modeling but
        # accounts for batching correctly
        patch_predictions = patch_predictions[batch["image_patches_indices"] > 0]
        targets = torch.concat(
            [image_patches[:, 1:, :] for image_patches in batch["image_patches"]],
            dim=1,
        ).squeeze()
        criterion = torch.nn.HuberLoss()
        mse_loss = criterion(patch_predictions, targets.to(patch_predictions.dtype))
        return mse_loss
=======
        criterion = torch.nn.HuberLoss()
        loss = 0
        for i in range(len(batch['image_patches'])):
            indices = batch['image_patches_indices'][i]
            shifted_predictions = patch_predictions[i][indices[indices >= 0][:-1]]
            shifted_targets = batch['image_patches'][i][0, 1:, :]
            loss += criterion(shifted_predictions, shifted_targets.to(patch_predictions.dtype))
        return loss
>>>>>>> 7955a88d
<|MERGE_RESOLUTION|>--- conflicted
+++ resolved
@@ -181,20 +181,6 @@
 
     @staticmethod
     def get_patch_prediction_loss(batch, patch_predictions):
-<<<<<<< HEAD
-        # > 0 makes sure that we skip the first element of the sequence
-        # (note that >= 0 includes all elements)
-        # This is like shifting labels in causal language modeling but
-        # accounts for batching correctly
-        patch_predictions = patch_predictions[batch["image_patches_indices"] > 0]
-        targets = torch.concat(
-            [image_patches[:, 1:, :] for image_patches in batch["image_patches"]],
-            dim=1,
-        ).squeeze()
-        criterion = torch.nn.HuberLoss()
-        mse_loss = criterion(patch_predictions, targets.to(patch_predictions.dtype))
-        return mse_loss
-=======
         criterion = torch.nn.HuberLoss()
         loss = 0
         for i in range(len(batch['image_patches'])):
@@ -202,5 +188,4 @@
             shifted_predictions = patch_predictions[i][indices[indices >= 0][:-1]]
             shifted_targets = batch['image_patches'][i][0, 1:, :]
             loss += criterion(shifted_predictions, shifted_targets.to(patch_predictions.dtype))
-        return loss
->>>>>>> 7955a88d
+        return loss