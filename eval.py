--- conflicted
+++ resolved
@@ -3,16 +3,9 @@
 
 import torch
 import torch.distributed as dist
-<<<<<<< HEAD
-import wandb
-from torch.distributed.fsdp.fully_sharded_data_parallel import \
-    FullyShardedDataParallel as FSDP
-from torch.utils.data import DataLoader
-=======
 from torch.distributed.fsdp.fully_sharded_data_parallel import (
     FullyShardedDataParallel as FSDP,
 )
->>>>>>> 4cd4452c
 from tqdm import tqdm
 
 import utils
